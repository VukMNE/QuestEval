--- conflicted
+++ resolved
@@ -180,13 +180,8 @@
                     input_ids=input_ids,
                     attention_mask=attention_mask,
                     max_new_tokens=64,
-<<<<<<< HEAD
-                    eos_token_id=self.tokenizer.eos_token_id,
-                    pad_token_id=self.tokenizer.pad_token_id,
-=======
                     eos_token_id=self.tokenizer.convert_tokens_to_ids("[END]"),
                     pad_token_id=self.tokenizer.convert_tokens_to_ids("[END]"),
->>>>>>> 11325284
                     use_cache=True,
                     num_beams=1,
                     do_sample=True,  # Enable sampling
