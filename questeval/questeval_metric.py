--- conflicted
+++ resolved
@@ -684,9 +684,6 @@
 
         str_prefix = f'{self.qg_prefix} {self.sep} ' if self.qg_prefix is not None else ''
         if self.language == 'sl':
-<<<<<<< HEAD
-            formated_inputs = [f"Na podlagi spodnjega besedila in odgovora sestavi samo eno vprašanje in se končaj z </s>.\nBesedilo: {context}\nOdgovor: {asw}\nVprašanje:" for asw, context in to_do_exs]
-=======
             prompt = (
                 'Na podlagi naslednjega besedila in podanega odgovora generiraj samo eno vprašanje, '
                 'na katerega je ta podani odgovor pravilen in smiseln izključno v kontekstu tega besedila. '
@@ -699,7 +696,6 @@
                 prompt + f"Besedilo: {context.replace(asw, '<ans>' + asw + '</ans>')}\nOdgovor: {asw}\nVprašanje:"
                 for asw, context in to_do_exs
             ]
->>>>>>> 11325284
         else:
             formated_inputs = [f'{str_prefix}{asw} {self.sep} {context}' for asw, context in to_do_exs]
         _, question_texts = model_QG.predict(formated_inputs)
